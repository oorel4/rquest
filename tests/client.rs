--- conflicted
+++ resolved
@@ -1,6 +1,5 @@
 #![cfg(not(target_arch = "wasm32"))]
 mod support;
-<<<<<<< HEAD
 use reqwest_impersonate as reqwest;
 
 use futures_util::stream::StreamExt;
@@ -11,16 +10,6 @@
 #[cfg(feature = "json")]
 use std::collections::HashMap;
 use support::*;
-=======
-
-use futures_util::stream::StreamExt;
-use support::server;
-
-#[cfg(feature = "json")]
-use http::header::CONTENT_TYPE;
-#[cfg(feature = "json")]
-use std::collections::HashMap;
->>>>>>> 5df3861a
 
 use reqwest::Client;
 
@@ -397,11 +386,7 @@
 fn add_json_default_content_type_if_not_set_manually() {
     let mut map = HashMap::new();
     map.insert("body", "json");
-<<<<<<< HEAD
-    let content_type = HeaderValue::from_static("application/vnd.api+json");
-=======
     let content_type = http::HeaderValue::from_static("application/vnd.api+json");
->>>>>>> 5df3861a
     let req = Client::new()
         .post("https://google.com/")
         .header(CONTENT_TYPE, &content_type)
@@ -424,8 +409,6 @@
         .expect("request is not valid");
 
     assert_eq!("application/json", req.headers().get(CONTENT_TYPE).unwrap());
-<<<<<<< HEAD
-=======
 }
 
 #[cfg(all(feature = "__tls", not(feature = "rustls-tls-manual-roots")))]
@@ -456,5 +439,4 @@
         .expect("response");
     let tls_info = resp.extensions().get::<reqwest::tls::TlsInfo>();
     assert!(tls_info.is_none());
->>>>>>> 5df3861a
 }