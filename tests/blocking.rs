mod support;

use http::header::CONTENT_TYPE;
use http::HeaderValue;
use std::collections::HashMap;
use support::server;

use http::header::CONTENT_TYPE;
use http::HeaderValue;
use std::collections::HashMap;

#[test]
fn test_response_text() {
    let server = server::http(move |_req| async { http::Response::new("Hello".into()) });

    let url = format!("http://{}/text", server.addr());
    let res = reqwest::blocking::get(&url).unwrap();
    assert_eq!(res.url().as_str(), &url);
    assert_eq!(res.status(), reqwest::StatusCode::OK);
    assert_eq!(res.content_length(), Some(5));

    let body = res.text().unwrap();
    assert_eq!(b"Hello", body.as_bytes());
}

#[test]
fn test_response_non_utf_8_text() {
    let server = server::http(move |_req| async {
        http::Response::builder()
            .header("content-type", "text/plain; charset=gbk")
            .body(b"\xc4\xe3\xba\xc3"[..].into())
            .unwrap()
    });

    let url = format!("http://{}/text", server.addr());
    let res = reqwest::blocking::get(&url).unwrap();
    assert_eq!(res.url().as_str(), &url);
    assert_eq!(res.status(), reqwest::StatusCode::OK);
    assert_eq!(res.content_length(), Some(4));

    let body = res.text().unwrap();
    assert_eq!("你好", &body);
    assert_eq!(b"\xe4\xbd\xa0\xe5\xa5\xbd", body.as_bytes()); // Now it's utf-8
}

#[test]
#[cfg(feature = "json")]
fn test_response_json() {
    let server = server::http(move |_req| async { http::Response::new("\"Hello\"".into()) });

    let url = format!("http://{}/json", server.addr());
    let res = reqwest::blocking::get(&url).unwrap();
    assert_eq!(res.url().as_str(), &url);
    assert_eq!(res.status(), reqwest::StatusCode::OK);
    assert_eq!(res.content_length(), Some(7));

    let body = res.json::<String>().unwrap();
    assert_eq!("Hello", body);
}

#[test]
fn test_response_copy_to() {
    let server = server::http(move |_req| async { http::Response::new("Hello".into()) });

    let url = format!("http://{}/1", server.addr());
    let mut res = reqwest::blocking::get(&url).unwrap();
    assert_eq!(res.url().as_str(), &url);
    assert_eq!(res.status(), reqwest::StatusCode::OK);

    let mut dst = Vec::new();
    res.copy_to(&mut dst).unwrap();
    assert_eq!(dst, b"Hello");
}

#[test]
fn test_get() {
    let server = server::http(move |_req| async { http::Response::default() });

    let url = format!("http://{}/1", server.addr());
    let res = reqwest::blocking::get(&url).unwrap();

    assert_eq!(res.url().as_str(), &url);
    assert_eq!(res.status(), reqwest::StatusCode::OK);
    assert_eq!(res.remote_addr(), Some(server.addr()));

    assert_eq!(res.text().unwrap().len(), 0)
}

#[test]
fn test_post() {
    let server = server::http(move |req| async move {
        assert_eq!(req.method(), "POST");
        assert_eq!(req.headers()["content-length"], "5");

        let data = hyper::body::to_bytes(req.into_body()).await.unwrap();
        assert_eq!(&*data, b"Hello");

        http::Response::default()
    });

    let url = format!("http://{}/2", server.addr());
    let res = reqwest::blocking::Client::new()
        .post(&url)
        .body("Hello")
        .send()
        .unwrap();

    assert_eq!(res.url().as_str(), &url);
    assert_eq!(res.status(), reqwest::StatusCode::OK);
}

#[test]
fn test_post_form() {
    let server = server::http(move |req| async move {
        assert_eq!(req.method(), "POST");
        assert_eq!(req.headers()["content-length"], "24");
        assert_eq!(
            req.headers()["content-type"],
            "application/x-www-form-urlencoded"
        );

        let data = hyper::body::to_bytes(req.into_body()).await.unwrap();
        assert_eq!(&*data, b"hello=world&sean=monstar");

        http::Response::default()
    });

    let form = &[("hello", "world"), ("sean", "monstar")];

    let url = format!("http://{}/form", server.addr());
    let res = reqwest::blocking::Client::new()
        .post(&url)
        .form(form)
        .send()
        .expect("request send");

    assert_eq!(res.url().as_str(), &url);
    assert_eq!(res.status(), reqwest::StatusCode::OK);
}

/// Calling `Response::error_for_status`` on a response with status in 4xx
/// returns a error.
#[test]
fn test_error_for_status_4xx() {
    let server = server::http(move |_req| async {
        http::Response::builder()
            .status(400)
            .body(Default::default())
            .unwrap()
    });

    let url = format!("http://{}/1", server.addr());
    let res = reqwest::blocking::get(&url).unwrap();

    let err = res.error_for_status().unwrap_err();
    assert!(err.is_status());
    assert_eq!(err.status(), Some(reqwest::StatusCode::BAD_REQUEST));
}

/// Calling `Response::error_for_status`` on a response with status in 5xx
/// returns a error.
#[test]
fn test_error_for_status_5xx() {
    let server = server::http(move |_req| async {
        http::Response::builder()
            .status(500)
            .body(Default::default())
            .unwrap()
    });

    let url = format!("http://{}/1", server.addr());
    let res = reqwest::blocking::get(&url).unwrap();

    let err = res.error_for_status().unwrap_err();
    assert!(err.is_status());
    assert_eq!(
        err.status(),
        Some(reqwest::StatusCode::INTERNAL_SERVER_ERROR)
    );
}

#[test]
fn test_default_headers() {
    let server = server::http(move |req| async move {
        assert_eq!(req.headers()["reqwest-test"], "orly");
        http::Response::default()
    });

    let mut headers = http::HeaderMap::with_capacity(1);
    headers.insert("reqwest-test", "orly".parse().unwrap());
    let client = reqwest::blocking::Client::builder()
        .default_headers(headers)
        .build()
        .unwrap();

    let url = format!("http://{}/1", server.addr());
    let res = client.get(&url).send().unwrap();

    assert_eq!(res.url().as_str(), &url);
    assert_eq!(res.status(), reqwest::StatusCode::OK);
}

#[test]
fn test_override_default_headers() {
    let server = server::http(move |req| {
        async move {
            // not 'iamatoken'
            assert_eq!(req.headers()[&http::header::AUTHORIZATION], "secret");
            http::Response::default()
        }
    });

    let mut headers = http::HeaderMap::with_capacity(1);
    headers.insert(
        http::header::AUTHORIZATION,
        http::header::HeaderValue::from_static("iamatoken"),
    );
    let client = reqwest::blocking::Client::builder()
        .default_headers(headers)
        .build()
        .unwrap();

    let url = format!("http://{}/3", server.addr());
    let res = client
        .get(&url)
        .header(
            http::header::AUTHORIZATION,
            http::header::HeaderValue::from_static("secret"),
        )
        .send()
        .unwrap();

    assert_eq!(res.url().as_str(), &url);
    assert_eq!(res.status(), reqwest::StatusCode::OK);
}

#[test]
fn test_appended_headers_not_overwritten() {
    let server = server::http(move |req| async move {
        let mut accepts = req.headers().get_all("accept").into_iter();
        assert_eq!(accepts.next().unwrap(), "application/json");
        assert_eq!(accepts.next().unwrap(), "application/json+hal");
        assert_eq!(accepts.next(), None);

        http::Response::default()
    });

    let client = reqwest::blocking::Client::new();

    let url = format!("http://{}/4", server.addr());
    let res = client
        .get(&url)
        .header(header::ACCEPT, "application/json")
        .header(header::ACCEPT, "application/json+hal")
        .send()
        .unwrap();

    assert_eq!(res.url().as_str(), &url);
    assert_eq!(res.status(), reqwest::StatusCode::OK);

    // make sure this also works with default headers
    use reqwest::header;
    let mut headers = header::HeaderMap::with_capacity(1);
    headers.insert(
        header::ACCEPT,
        header::HeaderValue::from_static("text/html"),
    );
    let client = reqwest::blocking::Client::builder()
        .default_headers(headers)
        .build()
        .unwrap();

    let url = format!("http://{}/4", server.addr());
    let res = client
        .get(&url)
        .header(header::ACCEPT, "application/json")
        .header(header::ACCEPT, "application/json+hal")
        .send()
        .unwrap();

    assert_eq!(res.url().as_str(), &url);
    assert_eq!(res.status(), reqwest::StatusCode::OK);
}

#[cfg_attr(not(debug_assertions), ignore)]
#[test]
#[should_panic]
fn test_blocking_inside_a_runtime() {
    let server = server::http(move |_req| async { http::Response::new("Hello".into()) });

    let url = format!("http://{}/text", server.addr());

    let rt = tokio::runtime::Builder::new_current_thread()
        .build()
        .expect("new rt");

    rt.block_on(async move {
        let _should_panic = reqwest::blocking::get(&url);
    });
}

#[cfg(feature = "default-tls")]
#[test]
fn test_allowed_methods_blocking() {
    let resp = reqwest::blocking::Client::builder()
        .https_only(true)
        .build()
        .expect("client builder")
        .get("https://google.com")
        .send();

    assert_eq!(resp.is_err(), false);

    let resp = reqwest::blocking::Client::builder()
        .https_only(true)
        .build()
        .expect("client builder")
        .get("http://google.com")
        .send();

    assert_eq!(resp.is_err(), true);
}

/// Test that a [`reqwest::blocking::Body`] can be created from [`bytes::Bytes`].
#[test]
fn test_body_from_bytes() {
    let body = "abc";
    // No external calls are needed. Only the request building is tested.
    let request = reqwest::blocking::Client::builder()
        .build()
        .expect("Could not build the client")
        .put("https://google.com")
        .body(bytes::Bytes::from(body))
        .build()
        .expect("Invalid body");

    assert_eq!(request.body().unwrap().as_bytes(), Some(body.as_bytes()));
}

#[test]
#[cfg(feature = "json")]
fn blocking_add_json_default_content_type_if_not_set_manually() {
    let mut map = HashMap::new();
    map.insert("body", "json");
    let content_type = HeaderValue::from_static("application/vnd.api+json");
    let req = reqwest::blocking::Client::new()
        .post("https://google.com/")
        .header(CONTENT_TYPE, &content_type)
        .json(&map)
        .build()
        .expect("request is not valid");

    assert_eq!(content_type, req.headers().get(CONTENT_TYPE).unwrap());
}

#[test]
#[cfg(feature = "json")]
fn blocking_update_json_content_type_if_set_manually() {
    let mut map = HashMap::new();
    map.insert("body", "json");
    let req = reqwest::blocking::Client::new()
        .post("https://google.com/")
        .json(&map)
        .build()
        .expect("request is not valid");

    assert_eq!("application/json", req.headers().get(CONTENT_TYPE).unwrap());
<<<<<<< HEAD
=======
}

#[test]
fn test_response_no_tls_info_for_http() {
    let server = server::http(move |_req| async { http::Response::new("Hello".into()) });

    let url = format!("http://{}/text", server.addr());

    let client = reqwest::blocking::Client::builder()
        .tls_info(true)
        .build()
        .unwrap();

    let res = client.get(&url).send().unwrap();
    assert_eq!(res.url().as_str(), &url);
    assert_eq!(res.status(), reqwest::StatusCode::OK);
    assert_eq!(res.content_length(), Some(5));
    let tls_info = res.extensions().get::<reqwest::tls::TlsInfo>();
    assert_eq!(tls_info.is_none(), true);

    let body = res.text().unwrap();
    assert_eq!(b"Hello", body.as_bytes());
>>>>>>> 5df3861a
}<|MERGE_RESOLUTION|>--- conflicted
+++ resolved
@@ -1,13 +1,10 @@
+use reqwest_impersonate as reqwest;
 mod support;
 
 use http::header::CONTENT_TYPE;
 use http::HeaderValue;
 use std::collections::HashMap;
 use support::server;
-
-use http::header::CONTENT_TYPE;
-use http::HeaderValue;
-use std::collections::HashMap;
 
 #[test]
 fn test_response_text() {
@@ -365,8 +362,6 @@
         .expect("request is not valid");
 
     assert_eq!("application/json", req.headers().get(CONTENT_TYPE).unwrap());
-<<<<<<< HEAD
-=======
 }
 
 #[test]
@@ -389,5 +384,4 @@
 
     let body = res.text().unwrap();
     assert_eq!(b"Hello", body.as_bytes());
->>>>>>> 5df3861a
 }