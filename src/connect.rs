--- conflicted
+++ resolved
@@ -167,17 +167,12 @@
         tls_info: bool,
     ) -> Connector
     {
-<<<<<<< HEAD
         match (local_addr_v4, local_addr_v6) {
             (Some(v4), Some(v6)) => http.set_local_addresses(v4, v6),
             (Some(v4), None) => http.set_local_address(Some(IpAddr::from(v4))),
             (None, Some(v6)) => http.set_local_address(Some(IpAddr::from(v6))),
             _ => {},
         }
-=======
-        http.set_local_address(local_addr.into());
-        http.set_nodelay(nodelay);
->>>>>>> 4f54ba73
         http.enforce_http(false);
 
         Connector {
@@ -238,17 +233,12 @@
         tls_info: bool,
     ) -> Connector
     {
-<<<<<<< HEAD
         match (local_addr_v4, local_addr_v6) {
             (Some(v4), Some(v6)) => http.set_local_addresses(v4, v6),
             (Some(v4), None) => http.set_local_address(Some(IpAddr::from(v4))),
             (None, Some(v6)) => http.set_local_address(Some(IpAddr::from(v6))),
             (None, None) => http.set_local_address(None),
         }
-=======
-        http.set_local_address(local_addr.into());
-        http.set_nodelay(nodelay);
->>>>>>> 4f54ba73
         http.enforce_http(false);
 
         let (tls, tls_proxy) = if proxies.is_empty() {
